package com.google.tv.material.catalog

import androidx.activity.compose.BackHandler
import androidx.compose.foundation.background
import androidx.compose.foundation.layout.Box
import androidx.compose.foundation.layout.Column
import androidx.compose.foundation.layout.Spacer
import androidx.compose.foundation.layout.fillMaxHeight
import androidx.compose.foundation.layout.fillMaxSize
import androidx.compose.foundation.layout.height
import androidx.compose.foundation.layout.padding
import androidx.compose.foundation.layout.size
import androidx.compose.foundation.layout.width
import androidx.compose.foundation.lazy.LazyColumn
import androidx.compose.foundation.selection.selectableGroup
import androidx.compose.foundation.shape.CircleShape
import androidx.compose.runtime.Composable
import androidx.compose.runtime.LaunchedEffect
import androidx.compose.runtime.remember
import androidx.compose.ui.Alignment
import androidx.compose.ui.ExperimentalComposeUiApi
import androidx.compose.ui.Modifier
import androidx.compose.ui.focus.FocusRequester
import androidx.compose.ui.focus.focusProperties
import androidx.compose.ui.focus.focusRequester
import androidx.compose.ui.res.painterResource
import androidx.compose.ui.semantics.semantics
import androidx.compose.ui.unit.dp
import androidx.compose.ui.unit.sp
import androidx.tv.material3.Icon
import androidx.tv.material3.ListItem
import androidx.tv.material3.MaterialTheme
<<<<<<< HEAD
import androidx.tv.material3.SurfaceDefaults
=======
>>>>>>> ecb0909a
import androidx.tv.material3.RadioButton
import androidx.tv.material3.Surface
import androidx.tv.material3.SurfaceDefaults
import androidx.tv.material3.Text

@OptIn(ExperimentalComposeUiApi::class)
@Composable
fun ThemeAndColorModeSelector(
    isExpanded: Boolean,
    onClose: () -> Unit,
    onSeedColorChange: (SeedColor) -> Unit,
    onThemeModeChange: (Mode) -> Unit,
    content: @Composable () -> Unit
) {
    val focusRequester = remember { FocusRequester() }

    LaunchedEffect(isExpanded) {
        if (isExpanded) {
            focusRequester.requestFocus()
        }
    }

    BackHandler(enabled = isExpanded) {
        onClose()
    }

    Box(modifier = Modifier.fillMaxSize()) {
        content()

        if (isExpanded) {
            Column(
                modifier = Modifier
                    .fillMaxSize()
                    .background(MaterialTheme.colorScheme.scrim.copy(alpha = 0.5f))
            ) {
                Surface(
                    Modifier
                        .fillMaxHeight()
                        .width(300.dp)
                        .padding(12.dp)
                        .align(Alignment.End),
                    colors = SurfaceDefaults
                        .colors(containerColor = MaterialTheme.colorScheme.surface)
                ) {
                    LazyColumn(
                        modifier = Modifier
                            .padding(12.dp)
                            .focusRequester(focusRequester)
                            .focusProperties {
                                exit = {
                                    onClose()
                                    FocusRequester.Default
                                }
                            }
                    ) {
                        item {
                            Text(
                                text = "Theme & color mode",
                                modifier = Modifier.padding(20.dp),
                                fontSize = 20.sp
                            )
                        }

                        item {
                            Column {
                                Text(
                                    text = "THEME",
                                    modifier = Modifier.padding(
                                        horizontal = 16.dp,
                                        vertical = 12.dp
                                    ),
                                    fontSize = 12.sp
                                )

                                Column(
                                    Modifier.selectableGroup()
                                ) {
                                    themeModes.forEach {
                                        val isSelected = it.mode == LocalMode.current

                                        ListItem(
                                            selected = isSelected,
                                            onClick = { onThemeModeChange(it.mode) },
                                            headlineContent = {
                                                Text(text = it.title)
                                            },
                                            modifier = Modifier.semantics(mergeDescendants = true) { },
                                            leadingContent = {
                                                Icon(
                                                    painter = painterResource(id = it.icon),
                                                    contentDescription = null
                                                )
                                            },
                                            trailingContent = {
<<<<<<< HEAD
                                                RadioButton(selected = isSelected, onClick = { })
                                            }
                                        )
=======
                                                RadioButton(
                                                    selected = isSelected,
                                                    onClick = { })
                                            },
                                            headlineContent = {
                                                Text(text = it.title)
                                            })
>>>>>>> ecb0909a
                                    }
                                }
                            }
                        }

                        item {
                            Spacer(modifier = Modifier.height(12.dp))
                        }

                        item {
                            Column {
                                Text(
                                    text = "COLOR MODE",
                                    modifier = Modifier.padding(
                                        horizontal = 16.dp,
                                        vertical = 12.dp
                                    ),
                                    fontSize = 12.sp
                                )

                                Column(
                                    Modifier.selectableGroup()
                                ) {
                                    seedColors.forEach {
                                        val isSelected =
                                            LocalThemeSeedColor.current.name == it.name
                                        ListItem(
                                            selected = isSelected,
                                            onClick = { onSeedColorChange(it) },
                                            headlineContent = {
                                                Text(text = it.name)
                                            },
                                            modifier = Modifier.semantics(mergeDescendants = true) { },
                                            leadingContent = {
                                                Box(
                                                    modifier = Modifier
                                                        .size(15.dp)
                                                        .background(it.color, CircleShape)
                                                )
                                            },
                                            trailingContent = {
<<<<<<< HEAD
                                                RadioButton(selected = isSelected, onClick = { })
                                            }
                                        )
=======
                                                RadioButton(
                                                    selected = isSelected,
                                                    onClick = { })
                                            },
                                            headlineContent = {
                                                Text(text = it.name)
                                            })
>>>>>>> ecb0909a
                                    }
                                }
                            }
                        }
                    }
                }
            }
        }
    }
}<|MERGE_RESOLUTION|>--- conflicted
+++ resolved
@@ -30,10 +30,6 @@
 import androidx.tv.material3.Icon
 import androidx.tv.material3.ListItem
 import androidx.tv.material3.MaterialTheme
-<<<<<<< HEAD
-import androidx.tv.material3.SurfaceDefaults
-=======
->>>>>>> ecb0909a
 import androidx.tv.material3.RadioButton
 import androidx.tv.material3.Surface
 import androidx.tv.material3.SurfaceDefaults
@@ -117,10 +113,10 @@
                                         ListItem(
                                             selected = isSelected,
                                             onClick = { onThemeModeChange(it.mode) },
+                                            modifier = Modifier.semantics(mergeDescendants = true) { },
                                             headlineContent = {
                                                 Text(text = it.title)
-                                            },
-                                            modifier = Modifier.semantics(mergeDescendants = true) { },
+                                            }
                                             leadingContent = {
                                                 Icon(
                                                     painter = painterResource(id = it.icon),
@@ -128,19 +124,11 @@
                                                 )
                                             },
                                             trailingContent = {
-<<<<<<< HEAD
-                                                RadioButton(selected = isSelected, onClick = { })
-                                            }
-                                        )
-=======
                                                 RadioButton(
                                                     selected = isSelected,
                                                     onClick = { })
-                                            },
-                                            headlineContent = {
-                                                Text(text = it.title)
-                                            })
->>>>>>> ecb0909a
+                                            }
+                                        )
                                     }
                                 }
                             }
@@ -170,10 +158,10 @@
                                         ListItem(
                                             selected = isSelected,
                                             onClick = { onSeedColorChange(it) },
+                                            modifier = Modifier.semantics(mergeDescendants = true) { },
                                             headlineContent = {
                                                 Text(text = it.name)
                                             },
-                                            modifier = Modifier.semantics(mergeDescendants = true) { },
                                             leadingContent = {
                                                 Box(
                                                     modifier = Modifier
@@ -182,19 +170,11 @@
                                                 )
                                             },
                                             trailingContent = {
-<<<<<<< HEAD
-                                                RadioButton(selected = isSelected, onClick = { })
-                                            }
-                                        )
-=======
                                                 RadioButton(
                                                     selected = isSelected,
                                                     onClick = { })
-                                            },
-                                            headlineContent = {
-                                                Text(text = it.name)
-                                            })
->>>>>>> ecb0909a
+                                            }
+                                        )
                                     }
                                 }
                             }
