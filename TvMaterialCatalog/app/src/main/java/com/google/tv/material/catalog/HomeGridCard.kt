--- conflicted
+++ resolved
@@ -9,11 +9,6 @@
 import androidx.compose.ui.unit.dp
 import androidx.tv.material3.Card
 import androidx.tv.material3.CardDefaults
-<<<<<<< HEAD
-import androidx.tv.material3.CardContainerDefaults
-import androidx.tv.material3.ExperimentalTvMaterial3Api
-=======
->>>>>>> ecb0909a
 import androidx.tv.material3.StandardCardContainer
 import androidx.tv.material3.Text
 
@@ -29,13 +24,9 @@
         modifier = modifier,
         imageCard = {
             Card(
-<<<<<<< HEAD
-                onClick = { navHostController.navigate(component.routeValue) },
-=======
                 onClick = {
                     onClick()
                 },
->>>>>>> ecb0909a
                 interactionSource = it,
                 colors = CardDefaults.colors(containerColor = Color.Transparent)
             ) {
@@ -49,36 +40,4 @@
             )
         }
     )
-<<<<<<< HEAD
-}
-
-@OptIn(ExperimentalTvMaterial3Api::class)
-@Composable
-fun FoundationsGridCard(
-    foundation: Foundation,
-    modifier: Modifier = Modifier
-) {
-    val image = getHomeGridCardImage(imageArg = foundation.imageArg)
-    val navHostController = LocalNavController.current
-
-    StandardCardContainer(
-        modifier = modifier,
-        imageCard = {
-            Card(
-                onClick = { navHostController.navigate(foundation.routeValue) },
-                interactionSource = it,
-                colors = CardDefaults.colors(containerColor = Color.Transparent)
-            ) {
-                Image(painter = painterResource(id = image), contentDescription = null)
-            }
-        },
-        title = {
-            Text(
-                text = foundation.title,
-                modifier = Modifier.padding(top = 8.dp)
-            )
-        }
-    )
-=======
->>>>>>> ecb0909a
 }