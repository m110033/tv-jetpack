package com.google.tv.material.catalog

import androidx.activity.compose.BackHandler
import androidx.compose.foundation.background
import androidx.compose.foundation.layout.Box
import androidx.compose.foundation.layout.Column
import androidx.compose.foundation.layout.Spacer
import androidx.compose.foundation.layout.fillMaxHeight
import androidx.compose.foundation.layout.fillMaxSize
import androidx.compose.foundation.layout.height
import androidx.compose.foundation.layout.padding
import androidx.compose.foundation.layout.width
import androidx.compose.foundation.lazy.LazyColumn
import androidx.compose.foundation.selection.selectableGroup
import androidx.compose.runtime.Composable
import androidx.compose.runtime.LaunchedEffect
import androidx.compose.runtime.remember
import androidx.compose.ui.Alignment
import androidx.compose.ui.ExperimentalComposeUiApi
import androidx.compose.ui.Modifier
import androidx.compose.ui.focus.FocusRequester
import androidx.compose.ui.focus.focusProperties
import androidx.compose.ui.focus.focusRequester
import androidx.compose.ui.platform.LocalDensity
import androidx.compose.ui.platform.LocalLayoutDirection
import androidx.compose.ui.res.painterResource
import androidx.compose.ui.semantics.semantics
import androidx.compose.ui.unit.LayoutDirection
import androidx.compose.ui.unit.dp
import androidx.compose.ui.unit.sp
import androidx.tv.material3.Icon
import androidx.tv.material3.ListItem
import androidx.tv.material3.MaterialTheme
<<<<<<< HEAD
import androidx.tv.material3.SurfaceDefaults
=======
>>>>>>> ecb0909a
import androidx.tv.material3.RadioButton
import androidx.tv.material3.Surface
import androidx.tv.material3.SurfaceDefaults
import androidx.tv.material3.Text

@OptIn(ExperimentalComposeUiApi::class)
@Composable
fun FontScaleAndLayoutDirectionSelector(
    isExpanded: Boolean,
    onClose: () -> Unit,
    onLayoutDirectionChange: (LayoutDirection) -> Unit,
    onFontScaleChange: (scale: Float) -> Unit,
    content: @Composable () -> Unit
) {
    val focusRequester = remember { FocusRequester() }

    LaunchedEffect(isExpanded) {
        if (isExpanded) {
            focusRequester.requestFocus()
        }
    }

    BackHandler(enabled = isExpanded) {
        onClose()
    }

    Box(modifier = Modifier.fillMaxSize()) {
        content()

        if (isExpanded) {
            Column(
                modifier = Modifier
                    .fillMaxSize()
                    .background(MaterialTheme.colorScheme.scrim.copy(alpha = 0.5f))
            ) {
                Surface(
                    Modifier
                        .fillMaxHeight()
                        .width(300.dp)
                        .padding(12.dp)
                        .align(Alignment.End),
                    colors = SurfaceDefaults
                        .colors(containerColor = MaterialTheme.colorScheme.surface)
                ) {
                    LazyColumn(
                        modifier = Modifier
                            .padding(12.dp)
                            .focusRequester(focusRequester)
                            .focusProperties {
                                exit = {
                                    onClose()
                                    FocusRequester.Default
                                }
                            }
                    ) {
                        item {
                            Text(
                                text = "Font scale",
                                modifier = Modifier.padding(20.dp),
                                fontSize = 20.sp
                            )
                        }

                        item {
                            Column {
                                Text(
                                    text = "TEXT DIRECTION",
                                    modifier = Modifier.padding(
                                        horizontal = 16.dp,
                                        vertical = 12.dp
                                    ),
                                    fontSize = 12.sp
                                )

                                Column(
                                    Modifier.selectableGroup()
                                ) {
                                    layoutDirections.forEach {
                                        val isSelected =
                                            it.direction == LocalLayoutDirection.current

                                        ListItem(
                                            selected = isSelected,
                                            onClick = { onLayoutDirectionChange(it.direction) },
                                            headlineContent = {
                                                Text(text = it.title)
                                            },
                                            modifier = Modifier.semantics(mergeDescendants = true) { },
                                            leadingContent = {
                                                Icon(
                                                    painter = painterResource(id = it.icon),
                                                    contentDescription = null
                                                )
                                            },
                                            trailingContent = {
<<<<<<< HEAD
                                                RadioButton(selected = isSelected, onClick = { })
                                            }
                                        )
=======
                                                RadioButton(
                                                    selected = isSelected,
                                                    onClick = { })
                                            },
                                            headlineContent = {
                                                Text(text = it.title)
                                            })
>>>>>>> ecb0909a
                                    }
                                }
                            }
                        }

                        item {
                            Spacer(modifier = Modifier.height(12.dp))
                        }

                        item {
                            Column {
                                Text(
                                    text = "FONT SCALE",
                                    modifier = Modifier.padding(
                                        horizontal = 16.dp,
                                        vertical = 12.dp
                                    ),
                                    fontSize = 12.sp
                                )

                                Column(
                                    Modifier.selectableGroup()
                                ) {
                                    fontScales.forEach {
                                        val isSelected =
                                            LocalDensity.current.fontScale == it.scale
                                        ListItem(
                                            selected = isSelected,
                                            onClick = { onFontScaleChange(it.scale) },
                                            headlineContent = {
                                                Text(text = it.title)
                                            },
                                            modifier = Modifier.semantics(mergeDescendants = true) { },
                                            leadingContent = {
                                                Icon(
                                                    painter = painterResource(id = R.drawable.ic_font_scale),
                                                    contentDescription = null
                                                )
                                            },
                                            trailingContent = {
<<<<<<< HEAD
                                                RadioButton(selected = isSelected, onClick = { })
                                            }
                                        )
=======
                                                RadioButton(
                                                    selected = isSelected,
                                                    onClick = { })
                                            },
                                            headlineContent = {
                                                Text(text = it.title)
                                            })
>>>>>>> ecb0909a
                                    }
                                }
                            }
                        }
                    }
                }
            }
        }
    }
}

private data class LayoutDirectionConfig(
    val direction: LayoutDirection,
    val title: String,
    val icon: Int
)

private val layoutDirections = listOf(
    LayoutDirectionConfig(
        direction = LayoutDirection.Ltr,
        title = "LTR",
        icon = R.drawable.ic_ltr,
    ),
    LayoutDirectionConfig(
        direction = LayoutDirection.Rtl,
        title = "RTL",
        icon = R.drawable.ic_rtl,
    )
)<|MERGE_RESOLUTION|>--- conflicted
+++ resolved
@@ -31,10 +31,6 @@
 import androidx.tv.material3.Icon
 import androidx.tv.material3.ListItem
 import androidx.tv.material3.MaterialTheme
-<<<<<<< HEAD
-import androidx.tv.material3.SurfaceDefaults
-=======
->>>>>>> ecb0909a
 import androidx.tv.material3.RadioButton
 import androidx.tv.material3.Surface
 import androidx.tv.material3.SurfaceDefaults
@@ -119,10 +115,10 @@
                                         ListItem(
                                             selected = isSelected,
                                             onClick = { onLayoutDirectionChange(it.direction) },
+                                            modifier = Modifier.semantics(mergeDescendants = true) { },
                                             headlineContent = {
                                                 Text(text = it.title)
                                             },
-                                            modifier = Modifier.semantics(mergeDescendants = true) { },
                                             leadingContent = {
                                                 Icon(
                                                     painter = painterResource(id = it.icon),
@@ -130,19 +126,11 @@
                                                 )
                                             },
                                             trailingContent = {
-<<<<<<< HEAD
-                                                RadioButton(selected = isSelected, onClick = { })
-                                            }
-                                        )
-=======
                                                 RadioButton(
                                                     selected = isSelected,
                                                     onClick = { })
-                                            },
-                                            headlineContent = {
-                                                Text(text = it.title)
-                                            })
->>>>>>> ecb0909a
+                                            }
+                                        )
                                     }
                                 }
                             }
@@ -172,10 +160,10 @@
                                         ListItem(
                                             selected = isSelected,
                                             onClick = { onFontScaleChange(it.scale) },
+                                            modifier = Modifier.semantics(mergeDescendants = true) { },
                                             headlineContent = {
                                                 Text(text = it.title)
                                             },
-                                            modifier = Modifier.semantics(mergeDescendants = true) { },
                                             leadingContent = {
                                                 Icon(
                                                     painter = painterResource(id = R.drawable.ic_font_scale),
@@ -183,19 +171,11 @@
                                                 )
                                             },
                                             trailingContent = {
-<<<<<<< HEAD
-                                                RadioButton(selected = isSelected, onClick = { })
-                                            }
-                                        )
-=======
                                                 RadioButton(
                                                     selected = isSelected,
                                                     onClick = { })
-                                            },
-                                            headlineContent = {
-                                                Text(text = it.title)
-                                            })
->>>>>>> ecb0909a
+                                            }
+                                        )
                                     }
                                 }
                             }
